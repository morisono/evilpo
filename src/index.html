--- conflicted
+++ resolved
@@ -392,7 +392,6 @@
         </div>
     </div>
 
-<<<<<<< HEAD
     <!-- Image Modal -->
     <div class="modal-overlay" id="image-modal">
         <div class="modal-backdrop"></div>
@@ -478,13 +477,6 @@
             </div>
         </div>
     </div>
-=======
-    <!-- Image Optimization Scripts -->
-    <script src="/src/js/image-optimization-config.js"></script>
-    <script src="/src/js/image-optimization.js"></script>
-    <script src="/src/js/performance-monitor.js"></script>
-    <script src="/src/js/ab-testing.js"></script>
->>>>>>> 971fd794
 
     <script>
         // Embedded data to avoid CORS issues
@@ -1615,7 +1607,6 @@
             gridItem.className = 'grid-item clickable-item';
             gridItem.style.animationDelay = `${Math.min(index * 30, 600)}ms`;
 
-<<<<<<< HEAD
             // Add click handler to open modal
             gridItem.addEventListener('click', (e) => {
                 // Don't trigger modal if clicking on Wikipedia link
@@ -1628,9 +1619,6 @@
 
             // Add hover effect for clickable indication
             gridItem.setAttribute('title', `${item.名前}の詳細を見る`);
-=======
-            const nameInfo = getNameInfo(item.名前);
->>>>>>> 971fd794
 
             if (currentTab === 'uragane') {
                 gridItem.innerHTML = `
@@ -1645,17 +1633,8 @@
                                 <div class="thumbnail-loading">📷</div>
                             </div>
                             <div class="grid-name-info">
-<<<<<<< HEAD
                                 <div class="grid-name">${item.名前}</div>
                                 <a href="https://ja.wikipedia.org/wiki/${encodeURIComponent(item.名前)}" target="_blank" class="grid-wiki-link" onclick="event.stopPropagation()">
-=======
-                                ${nameInfo.furigana ? `<ruby class="grid-name-furigana">${nameInfo.furigana}</ruby>` : ''}
-                                <div class="grid-name-main">
-                                    <div class="grid-name">${item.名前}</div>
-                                    ${nameInfo.english ? `<div class="grid-name-english">(${nameInfo.english})</div>` : ''}
-                                </div>
-                                <a href="https://ja.wikipedia.org/wiki/${encodeURIComponent(item.名前)}" target="_blank" class="grid-wiki-link">
->>>>>>> 971fd794
                                     📖 Wikipedia
                                 </a>
                             </div>
@@ -1701,17 +1680,8 @@
                                 <div class="thumbnail-loading">📷</div>
                             </div>
                             <div class="grid-name-info">
-<<<<<<< HEAD
                                 <div class="grid-name">${item.名前}</div>
                                 <a href="https://ja.wikipedia.org/wiki/${encodeURIComponent(item.名前)}" target="_blank" class="grid-wiki-link" onclick="event.stopPropagation()">
-=======
-                                ${nameInfo.furigana ? `<ruby class="grid-name-furigana">${nameInfo.furigana}</ruby>` : ''}
-                                <div class="grid-name-main">
-                                    <div class="grid-name">${item.名前}</div>
-                                    ${nameInfo.english ? `<div class="grid-name-english">(${nameInfo.english})</div>` : ''}
-                                </div>
-                                <a href="https://ja.wikipedia.org/wiki/${encodeURIComponent(item.名前)}" target="_blank" class="grid-wiki-link">
->>>>>>> 971fd794
                                     📖 Wikipedia
                                 </a>
                             </div>
@@ -1852,7 +1822,6 @@
             row.className = 'data-row clickable-row';
             row.style.animationDelay = `${Math.min(index * 20, 500)}ms`;
 
-<<<<<<< HEAD
             // Add click handler to open modal
             row.addEventListener('click', (e) => {
                 // Don't trigger modal if clicking on Wikipedia link
@@ -1865,9 +1834,6 @@
 
             // Add hover effect for clickable indication
             row.setAttribute('title', `${item.名前}の詳細を見る`);
-=======
-            const nameInfo = getNameInfo(item.名前);
->>>>>>> 971fd794
 
             if (currentTab === 'uragane') {
                 row.innerHTML = `
@@ -1877,17 +1843,8 @@
                                 <div class="thumbnail-loading">📷</div>
                             </div>
                             <div class="name-info">
-<<<<<<< HEAD
                                 <strong>${item.名前}</strong>
                                 <a href="https://ja.wikipedia.org/wiki/${encodeURIComponent(item.名前)}" target="_blank" class="wiki-link" onclick="event.stopPropagation()">📖</a>
-=======
-                                ${nameInfo.furigana ? `<ruby class="name-furigana">${nameInfo.furigana}</ruby>` : ''}
-                                <div class="name-main">
-                                    <strong>${item.名前}</strong>
-                                    ${nameInfo.english ? `<span class="name-english">(${nameInfo.english})</span>` : ''}
-                                </div>
-                                <a href="https://ja.wikipedia.org/wiki/${encodeURIComponent(item.名前)}" target="_blank" class="wiki-link">📖</a>
->>>>>>> 971fd794
                             </div>
                         </div>
                     </td>
@@ -1905,17 +1862,8 @@
                                 <div class="thumbnail-loading">📷</div>
                             </div>
                             <div class="name-info">
-<<<<<<< HEAD
                                 <strong>${item.名前}</strong>
                                 <a href="https://ja.wikipedia.org/wiki/${encodeURIComponent(item.名前)}" target="_blank" class="wiki-link" onclick="event.stopPropagation()">📖</a>
-=======
-                                ${nameInfo.furigana ? `<ruby class="name-furigana">${nameInfo.furigana}</ruby>` : ''}
-                                <div class="name-main">
-                                    <strong>${item.名前}</strong>
-                                    ${nameInfo.english ? `<span class="name-english">(${nameInfo.english})</span>` : ''}
-                                </div>
-                                <a href="https://ja.wikipedia.org/wiki/${encodeURIComponent(item.名前)}" target="_blank" class="wiki-link">📖</a>
->>>>>>> 971fd794
                             </div>
                         </div>
                     </td>
@@ -2248,16 +2196,11 @@
             // Initialize trending slider
             initTrendingSlider();
 
-<<<<<<< HEAD
             // Initialize modal functionality
             initModal();
 
             // Initialize sample comments for demonstration
             initSampleComments();
-=======
-            // Initialize sort functionality
-            initSortButtons();
->>>>>>> 971fd794
 
             // Load initial data
             showLoading();
@@ -2627,16 +2570,6 @@
             --danger-color: #ef4444;
             --warning-color: #f59e0b;
             --success-color: #10b981;
-<<<<<<< HEAD
-            --background-color: #040000;
-            --surface-color: #1e293b;
-            --text-primary: #f87171;
-            --text-secondary: #94a3b8;
-            --border-color: #334155;
-            --shadow-sm: 0 1px 2px 0 rgb(0 0 0 / 0.3);
-            --shadow-md: 0 4px 6px -1px rgb(0 0 0 / 0.3), 0 2px 4px -2px rgb(0 0 0 / 0.3);
-            --shadow-lg: 0 10px 15px -3px rgb(0 0 0 / 0.4), 0 4px 6px -4px rgb(0 0 0 / 0.4);
-=======
             --background-color: #0f0a0a;
             --surface-color: #1a0f0f;
             --text-primary: #fecaca;
@@ -2645,7 +2578,6 @@
             --shadow-sm: 0 1px 2px 0 rgb(139 0 0 / 0.3);
             --shadow-md: 0 4px 6px -1px rgb(139 0 0 / 0.3), 0 2px 4px -2px rgb(139 0 0 / 0.3);
             --shadow-lg: 0 10px 15px -3px rgb(139 0 0 / 0.4), 0 4px 6px -4px rgb(139 0 0 / 0.4);
->>>>>>> 971fd794
         }
 
         /* Theme Toggle Styles */
@@ -3302,7 +3234,8 @@
             top: 50%;
             transform: translateY(-50%);
             z-index: 10;
-            background: rgba(255, 255, 255, 0.9);
+            background: rgba(0, 0, 0, 0.5);
+            color: white;
             border: none;
             width: 48px;
             height: 48px;
@@ -3312,15 +3245,16 @@
             justify-content: center;
             cursor: pointer;
             transition: all 0.3s ease;
-            color: var(--text-primary);
             box-shadow: 0 4px 16px rgba(0, 0, 0, 0.1);
             backdrop-filter: blur(10px);
+            opacity: 0.5;
         }
 
         .slider-arrow:hover {
-            background: white;
+            background: rgba(0, 0, 0, 0.8);
             transform: translateY(-50%) scale(1.1);
             box-shadow: 0 8px 24px rgba(0, 0, 0, 0.2);
+            opacity: 0.8;
         }
 
         .slider-arrow:active {
@@ -4726,7 +4660,6 @@
             }
         }
 
-<<<<<<< HEAD
         /* Interactive Elements */
         .clickable-row,
         .clickable-item {
@@ -4735,8 +4668,103 @@
             overflow: hidden;
         }
 
-        .clickable-row::before,
-        .clickable-item::before {
+        .warning-dialog::before {
+            content: '';
+            position: absolute;
+            top: 0;
+            left: 0;
+            right: 0;
+            height: 4px;
+            background: linear-gradient(90deg, #dc2626, #ef4444, #f87171);
+            background-size: 300% 100%;
+            animation: gradientPulse 2s ease-in-out infinite;
+        }
+
+        @keyframes gradientPulse {
+            0%, 100% { background-position: 0% 50%; }
+            50% { background-position: 100% 50%; }
+        }
+
+        @keyframes slideIn {
+            from {
+                opacity: 0;
+                transform: scale(0.8) translateY(-20px);
+            }
+            to {
+                opacity: 1;
+                transform: scale(1) translateY(0);
+            }
+        }
+
+        .warning-header {
+            display: flex;
+            align-items: center;
+            justify-content: center;
+            gap: 16px;
+            margin-bottom: 24px;
+        }
+
+        .warning-icon {
+            font-size: 2rem;
+            animation: pulse 2s ease-in-out infinite;
+        }
+
+        @keyframes pulse {
+            0%, 100% {
+                transform: scale(1);
+                opacity: 1;
+            }
+            50% {
+                transform: scale(1.1);
+                opacity: 0.8;
+            }
+        }
+
+        .warning-title {
+            font-size: 2.5rem;
+            font-weight: 700;
+            color: #dc2626;
+            text-shadow: 0 0 20px rgba(220, 38, 38, 0.5);
+            letter-spacing: 2px;
+            margin: 0;
+        }
+
+        .warning-content {
+            text-align: center;
+            margin-bottom: 32px;
+        }
+
+        .warning-message {
+            color: #fecaca;
+            font-size: 1.1rem;
+            line-height: 1.6;
+            margin: 0;
+            font-weight: 500;
+        }
+
+        .warning-actions {
+            display: flex;
+            flex-direction: column;
+            gap: 16px;
+            align-items: center;
+        }
+
+        .warning-btn {
+            padding: 16px 32px;
+            border: none;
+            border-radius: 8px;
+            font-size: 1rem;
+            font-weight: 600;
+            cursor: pointer;
+            transition: all 0.3s ease;
+            min-width: 200px;
+            text-transform: uppercase;
+            letter-spacing: 1px;
+            position: relative;
+            overflow: hidden;
+        }
+
+        .warning-btn::before {
             content: '';
             position: absolute;
             top: 0;
@@ -4765,16 +4793,11 @@
 
         /* Modal Styles */
         .modal-overlay {
-=======
-        /* Warning Dialog Styles */
-        .warning-overlay {
->>>>>>> 971fd794
             position: fixed;
             top: 0;
             left: 0;
             width: 100%;
             height: 100%;
-<<<<<<< HEAD
             z-index: 10000;
             opacity: 0;
             visibility: hidden;
@@ -4807,7 +4830,7 @@
             max-width: 1200px;
             height: 90vh;
             max-height: 800px;
-            background: var(--card-bg);
+            background: var(--surface-color);
             border-radius: 24px;
             box-shadow: 0 25px 50px rgba(0, 0, 0, 0.3);
             transform: scale(0.9) translateY(50px);
@@ -4848,12 +4871,15 @@
         .modal-content {
             display: flex;
             height: 100%;
+            -ms-overflow-style: none;
+            scrollbar-width: none;
+            background: var(--surface-color);
         }
 
         .modal-image-section {
             flex: 1;
             position: relative;
-            background: linear-gradient(135deg, #667eea 0%, #764ba2 100%);
+            background: black;
             display: flex;
             align-items: center;
             justify-content: center;
@@ -4899,14 +4925,14 @@
         .modal-header {
             padding: 30px 30px 20px;
             border-bottom: 1px solid var(--border-color);
-            background: var(--card-bg);
+            background: var(--surface-color);
         }
 
         .modal-header h2 {
             margin: 0 0 10px;
             font-size: 2rem;
             font-weight: 700;
-            color: var(--text-color);
+            color: var(---text-primary);
         }
 
         .modal-details {
@@ -4944,7 +4970,7 @@
 
         .modal-tab.active {
             color: var(--accent-color);
-            background: var(--card-bg);
+            background: var(--surface-color);
         }
 
         .modal-tab::after {
@@ -5014,7 +5040,7 @@
             flex: 1;
             text-align: right;
             font-weight: 500;
-            color: var(--text-color);
+            color: var(---text-primary);
         }
 
         /* Comments Section */
@@ -5022,6 +5048,10 @@
             padding: 30px;
             height: 100%;
             overflow-y: auto;
+        }
+
+        .comments-section::-webkit-scrollbar {
+            display: none;
         }
 
         .comment-form {
@@ -5034,7 +5064,7 @@
 
         .comment-form h3 {
             margin: 0 0 20px;
-            color: var(--text-color);
+            color: var(---text-primary);
             font-size: 1.2rem;
         }
 
@@ -5047,7 +5077,7 @@
             display: block;
             margin-bottom: 8px;
             font-weight: 500;
-            color: var(--text-color);
+            color: var(---text-primary);
         }
 
         .form-group input,
@@ -5056,8 +5086,8 @@
             padding: 12px 16px;
             border: 2px solid var(--border-color);
             border-radius: 12px;
-            background: var(--card-bg);
-            color: var(--text-color);
+            background: var(--surface-color);
+            color: var(---text-primary);
             font-family: inherit;
             font-size: 14px;
             transition: all 0.2s ease;
@@ -5121,7 +5151,7 @@
 
         .reset-btn {
             background: var(--secondary-bg);
-            color: var(--text-color);
+            color: var(---text-primary);
             border: 1px solid var(--border-color);
         }
 
@@ -5132,7 +5162,7 @@
 
         .comments-list h3 {
             margin: 0 0 20px;
-            color: var(--text-color);
+            color: var(---text-primary);
             font-size: 1.2rem;
         }
 
@@ -5142,7 +5172,7 @@
         }
 
         .comment-item {
-            background: var(--card-bg);
+            background: var(--surface-color);
             padding: 20px;
             border-radius: 12px;
             margin-bottom: 15px;
@@ -5173,7 +5203,7 @@
         }
 
         .comment-text {
-            color: var(--text-color);
+            color: var(---text-primary);
             line-height: 1.6;
             white-space: pre-wrap;
         }
@@ -5221,7 +5251,7 @@
             top: 0;
             width: 50px;
             height: 50px;
-            background: rgba(0, 0, 0, 0.6);
+            background: rgba(0, 0, 0, 0.5);
             color: white;
             border: none;
             border-radius: 50%;
@@ -5233,11 +5263,13 @@
             align-items: center;
             justify-content: center;
             backdrop-filter: blur(10px);
+            opacity: 0.5;
         }
 
         .modal-nav-btn:hover {
             background: rgba(0, 0, 0, 0.8);
             transform: scale(1.1);
+            opacity: 0.8;
         }
 
         .modal-nav-btn.prev {
@@ -5255,7 +5287,7 @@
 
         /* Dark mode adjustments for modal */
         [data-theme="dark"] .modal-container {
-            background: var(--card-bg);
+            background: var(--surface-color);
             border-color: var(--border-color);
         }
 
@@ -5323,211 +5355,10 @@
                 font-size: 20px;
                 top: 15px;
                 right: 15px;
-=======
-            background: rgba(0, 0, 0, 0.85);
-            z-index: 10000;
-            display: flex;
-            align-items: center;
-            justify-content: center;
-            backdrop-filter: blur(10px);
-            animation: fadeIn 0.3s ease-out;
-        }
-
-        @keyframes fadeIn {
-            from {
-                opacity: 0;
-            }
-            to {
-                opacity: 1;
-            }
-        }
-
-        .warning-dialog {
-            background: #1a0f0f;
-            border: 2px solid #dc2626;
-            border-radius: 12px;
-            padding: 40px;
-            max-width: 500px;
-            width: 90%;
-            margin: 0 auto;
-            box-shadow: 0 20px 40px rgba(220, 38, 38, 0.4);
-            animation: slideIn 0.4s ease-out;
-            position: relative;
-            overflow: hidden;
-        }
-
-        .warning-dialog::before {
-            content: '';
-            position: absolute;
-            top: 0;
-            left: 0;
-            right: 0;
-            height: 4px;
-            background: linear-gradient(90deg, #dc2626, #ef4444, #f87171);
-            background-size: 300% 100%;
-            animation: gradientPulse 2s ease-in-out infinite;
-        }
-
-        @keyframes gradientPulse {
-            0%, 100% { background-position: 0% 50%; }
-            50% { background-position: 100% 50%; }
-        }
-
-        @keyframes slideIn {
-            from {
-                opacity: 0;
-                transform: scale(0.8) translateY(-20px);
-            }
-            to {
-                opacity: 1;
-                transform: scale(1) translateY(0);
-            }
-        }
-
-        .warning-header {
-            display: flex;
-            align-items: center;
-            justify-content: center;
-            gap: 16px;
-            margin-bottom: 24px;
-        }
-
-        .warning-icon {
-            font-size: 2rem;
-            animation: pulse 2s ease-in-out infinite;
-        }
-
-        @keyframes pulse {
-            0%, 100% {
-                transform: scale(1);
-                opacity: 1;
-            }
-            50% {
-                transform: scale(1.1);
-                opacity: 0.8;
-            }
-        }
-
-        .warning-title {
-            font-size: 2.5rem;
-            font-weight: 700;
-            color: #dc2626;
-            text-shadow: 0 0 20px rgba(220, 38, 38, 0.5);
-            letter-spacing: 2px;
-            margin: 0;
-        }
-
-        .warning-content {
-            text-align: center;
-            margin-bottom: 32px;
-        }
-
-        .warning-message {
-            color: #fecaca;
-            font-size: 1.1rem;
-            line-height: 1.6;
-            margin: 0;
-            font-weight: 500;
-        }
-
-        .warning-actions {
-            display: flex;
-            flex-direction: column;
-            gap: 16px;
-            align-items: center;
-        }
-
-        .warning-btn {
-            padding: 16px 32px;
-            border: none;
-            border-radius: 8px;
-            font-size: 1rem;
-            font-weight: 600;
-            cursor: pointer;
-            transition: all 0.3s ease;
-            min-width: 200px;
-            text-transform: uppercase;
-            letter-spacing: 1px;
-            position: relative;
-            overflow: hidden;
-        }
-
-        .warning-btn::before {
-            content: '';
-            position: absolute;
-            top: 0;
-            left: -100%;
-            width: 100%;
-            height: 100%;
-            background: linear-gradient(90deg, transparent, rgba(255, 255, 255, 0.2), transparent);
-            transition: left 0.5s ease;
-        }
-
-        .warning-btn:hover::before {
-            left: 100%;
-        }
-
-        .warning-btn-continue {
-            background: #dc2626;
-            color: white;
-            border: 2px solid #dc2626;
-        }
-
-        .warning-btn-continue:hover {
-            background: #b91c1c;
-            border-color: #b91c1c;
-            transform: translateY(-2px);
-            box-shadow: 0 8px 20px rgba(220, 38, 38, 0.4);
-        }
-
-        .warning-btn-normal {
-            background: transparent;
-            color: #fecaca;
-            border: 2px solid #450a0a;
-        }
-
-        .warning-btn-normal:hover {
-            background: #450a0a;
-            border-color: #7f1d1d;
-            color: white;
-            transform: translateY(-2px);
-            box-shadow: 0 8px 20px rgba(69, 10, 10, 0.4);
-        }
-
-        .warning-btn:focus {
-            outline: none;
-            box-shadow: 0 0 0 3px rgba(220, 38, 38, 0.3);
-        }
-
-        /* Mobile responsiveness for warning dialog */
-        @media (max-width: 768px) {
-            .warning-dialog {
-                padding: 30px 24px;
-                margin: 20px;
-            }
-
-            .warning-title {
-                font-size: 2rem;
-            }
-
-            .warning-icon {
-                font-size: 1.5rem;
-            }
-
-            .warning-message {
-                font-size: 1rem;
-            }
-
-            .warning-btn {
-                padding: 14px 24px;
-                font-size: 0.9rem;
-                min-width: 180px;
->>>>>>> 971fd794
             }
         }
 
         @media (max-width: 480px) {
-<<<<<<< HEAD
             .modal-container {
                 border-radius: 16px;
             }
@@ -5550,26 +5381,6 @@
             .submit-btn,
             .reset-btn {
                 width: 100%;
-=======
-            .warning-dialog {
-                padding: 24px 20px;
-                margin: 16px;
-            }
-
-            .warning-title {
-                font-size: 1.8rem;
-                letter-spacing: 1px;
-            }
-
-            .warning-header {
-                gap: 12px;
-            }
-
-            .warning-btn {
-                padding: 12px 20px;
-                font-size: 0.85rem;
-                min-width: 160px;
->>>>>>> 971fd794
             }
         }
     </style>
